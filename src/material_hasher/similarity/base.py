from abc import ABC, abstractmethod
from typing import Optional

import numpy as np
from pymatgen.core import Structure

from material_hasher.types import StructureEquivalenceChecker


class SimilarityMatcherBase(ABC, StructureEquivalenceChecker):
    """Abstract class for similarity matching between structures."""

    @abstractmethod
    def get_similarity_score(
        self, structure1: Structure, structure2: Structure
    ) -> float:
        """Returns a similarity score between two structures.

        Parameters
        ----------
        structure1 : Structure
            First structure to compare.
        structure2 : Structure

        Returns
        -------
        float
            Similarity score between the two structures.
        """
        pass

    @abstractmethod
    def are_similar(
        self,
        structure1: Structure,
        structure2: Structure,
        threshold: Optional[float] = None,
    ) -> bool:
        """Returns True if the two structures are equivalent according to the
        implemented algorithm.
        Uses a threshold to determine equivalence if provided and the algorithm
        does not have a built-in threshold.

        Parameters
        ----------
        structure1 : Structure
            First structure to compare.
        structure2 : Structure
            Second structure to compare.
        threshold : float, optional
            Threshold to determine similarity, by default None and the
            algorithm's default threshold is used if it exists.

        Returns
        -------
        bool
            True if the two structures are similar, False otherwise.
        """
        pass

<<<<<<< HEAD

class HashingMatcherBase(ABC):
    """Abstract class for matching of the hashes between structures."""

    @abstractmethod
    def are_similar(
        self,
        structure1: Structure,
        structure2: Structure,
        threshold: Optional[float] = None,
    ) -> bool:
        """Returns True if the two structures are similar according to the
        implemented algorithm.
        Uses a threshold to determine similarity if provided and the algorithm
        does not have a built-in threshold.

        Parameters
        ----------
        structure1 : Structure
            First structure to compare.
        structure2 : Structure
            Second structure to compare.
        threshold : float, optional
            Threshold to determine similarity, by default None and the
            algorithm's default threshold is used if it exists.

        Returns
        -------
        bool
            True if the two structures are similar, False otherwise.
        """
        pass

    @abstractmethod
    def get_hash(
        self,
        structure: Structure,
    ) -> str:
        """Returns a hash of the structure.

        Parameters
        ----------
        structure : Structure
            Structure to hash.

        Returns
        -------
        str
            Hash of the structure.
=======
    def get_pairwise_similarity_scores(
        self,
        structures: list[Structure],
    ) -> np.ndarray:
        """Returns a matrix of similarity scores between structures.

        Parameters
        ----------
        structures : list[Structure]
            List of structures to compare.

        Returns
        -------
        np.ndarray
            Matrix of similarity scores between structures.
        """

        n = len(structures)
        scores = np.zeros((n, n))

        for i, structure1 in enumerate(structures):
            for j, structure2 in enumerate(structures):
                scores[i, j] = self.get_similarity_score(structure1, structure2)

        return scores

    @abstractmethod
    def get_pairwise_equivalence(
        self, structures: list[Structure], threshold: Optional[float] = None
    ) -> np.ndarray:
        """Returns a matrix of equivalence between structures.

        Parameters
        ----------
        structures : list[Structure]
            List of structures to compare.
        threshold : float, optional
            Threshold to determine similarity, by default None and the
            algorithm's default threshold is used if it exists.

        Returns
        -------
        np.ndarray
            Matrix of equivalence between structures.
>>>>>>> e2767bcb
        """
        pass<|MERGE_RESOLUTION|>--- conflicted
+++ resolved
@@ -58,7 +58,53 @@
         """
         pass
 
-<<<<<<< HEAD
+    def get_pairwise_similarity_scores(
+        self,
+        structures: list[Structure],
+    ) -> np.ndarray:
+        """Returns a matrix of similarity scores between structures.
+
+        Parameters
+        ----------
+        structures : list[Structure]
+            List of structures to compare.
+
+        Returns
+        -------
+        np.ndarray
+            Matrix of similarity scores between structures.
+        """
+
+        n = len(structures)
+        scores = np.zeros((n, n))
+
+        for i, structure1 in enumerate(structures):
+            for j, structure2 in enumerate(structures):
+                scores[i, j] = self.get_similarity_score(structure1, structure2)
+
+        return scores
+
+    @abstractmethod
+    def get_pairwise_equivalence(
+        self, structures: list[Structure], threshold: Optional[float] = None
+    ) -> np.ndarray:
+        """Returns a matrix of equivalence between structures.
+
+        Parameters
+        ----------
+        structures : list[Structure]
+            List of structures to compare.
+        threshold : float, optional
+            Threshold to determine similarity, by default None and the
+            algorithm's default threshold is used if it exists.
+
+        Returns
+        -------
+        np.ndarray
+            Matrix of equivalence between structures.
+        """
+        pass
+
 
 class HashingMatcherBase(ABC):
     """Abstract class for matching of the hashes between structures."""
@@ -108,51 +154,5 @@
         -------
         str
             Hash of the structure.
-=======
-    def get_pairwise_similarity_scores(
-        self,
-        structures: list[Structure],
-    ) -> np.ndarray:
-        """Returns a matrix of similarity scores between structures.
-
-        Parameters
-        ----------
-        structures : list[Structure]
-            List of structures to compare.
-
-        Returns
-        -------
-        np.ndarray
-            Matrix of similarity scores between structures.
-        """
-
-        n = len(structures)
-        scores = np.zeros((n, n))
-
-        for i, structure1 in enumerate(structures):
-            for j, structure2 in enumerate(structures):
-                scores[i, j] = self.get_similarity_score(structure1, structure2)
-
-        return scores
-
-    @abstractmethod
-    def get_pairwise_equivalence(
-        self, structures: list[Structure], threshold: Optional[float] = None
-    ) -> np.ndarray:
-        """Returns a matrix of equivalence between structures.
-
-        Parameters
-        ----------
-        structures : list[Structure]
-            List of structures to compare.
-        threshold : float, optional
-            Threshold to determine similarity, by default None and the
-            algorithm's default threshold is used if it exists.
-
-        Returns
-        -------
-        np.ndarray
-            Matrix of equivalence between structures.
->>>>>>> e2767bcb
         """
         pass